# import logging
from backend.data_class.wmata.wmata_avl import WMATA_AVL
from data_class import GTFS, MBTA_GTFS, WMATA_GTFS, AVL, MBTA_AVL
from backend.shapes.base_shape import BaseShape
from logger.backend_logger import getLogger
from backend.metrics import Metric_Calculation, Metric_Aggregation, WMATA_Metric_Calculation, WMATA_Metric_Aggregation
from data_class.rove_parameters import ROVE_params
from helper_functions import read_shapes, write_to_frontend_config, string_is_date, string_is_month
import argparse
import sys
# from parameters.generic_csv_data import CSV_DATA

# -----------------------------------PARAMETERS--------------------------------------
AGENCY = "WMATA" # CTA, MBTA, WMATA
<<<<<<< HEAD
MONTH = "Q1" # MM in string format
YEAR = "2023" # YYYY in string format
START_DATE = '2023-01-01' # YYYY-MM-DD
END_DATE = '2023-03-31' # YYYY-MM-DD
=======
MONTH = "06" # MM in string format
YEAR = "2022" # YYYY in string format
START_DATE = '2022-06-01' # YYYY-MM-DD
END_DATE = '2022-06-05' # YYYY-MM-DD
>>>>>>> bf46d75e
DATE_TYPE = "Workday" # Workday, Saturday, Sunday
DATA_OPTION = 'GTFS-AVL' # GTFS, GTFS-AVL

SHAPE_GENERATION = True # True/False: whether to generate shapes
METRIC_CAL_AGG = True # True/False: whether to run metric calculation and aggregation

# --------------------------------END PARAMETERS--------------------------------------

logger = getLogger('backendLogger')


def __main__(args):
    """Main method of ROVE backend - run this file to generate shapes and metrics in the backend. If the file is run in the command line, 
    selected arguments will be required (see details below). Otherwise, if the file is run in an IDE, then use the above variables to change 
    selection of agency, dates, date type, data option, etc.

    :param args: command line arguments needed for the backend.
    "-a" or "--agency": REQUIRED, name of the agency to be analyzed, must be a string with no space. E.g. "WMATA", "MBTA", "MTA_Manhattan".
    "-m" or "--month": REQUIRED, name of the month (or months) to be analyzed, must be a string with not space. E.g. if supplied "01", the backend
        will calculate metrics for the January of the specified year (if no start date end date is given); alternatively, if supplied a non-numeric 
        string, e.g. "Q2", then a "start date" and "end date" must be supplied so the backend will know which time window to calculate the metrics for.
    "-y" or "--year": REQUIRED, name of the year to be analyzed, must be a 4-character string, e.g. "2022", "2023".
    "-sd" or "--start_date": Optionally required, the start date ("YYYY-MM-DD") of the analysis time window. Required only when the given "--month" 
        is not numeric. Can also be used to select a smaller time window than the whole month, when the given "--month" is numeric. E.g. "2022-09-05".
    "-ed" or "--end_date": Optionally required, the end date ("YYYY-MM-DD") of the analysis time window. Used in the same way as "--start_date". 
        E.g. "2022-09-20".
    "-dt" or "--date_type": type of dates the backend analyzes. Must be one of "Workday" (default), "Saturday", "Sunday".
    "-do" or "--data_option": type of analysis. Must be one of "GTFS" (default) or "GTFS-AVL".
    "-sg" or "--shape_gen": perform shape generation (default).
    "-no-sg" or "--no_shape_gen": don't perform shape generation. 
    "-ma" or "--metric_agg": perform metrics aggregation (default).
    "-no-ma" or "--no_metric_agg": don't perform metrics aggregation.
    "-sig" or "--check_signal": check each shape segment and see if it intersects with a traffic signal. This operation may take some time.
    "-no-sig" or "--no_check_signal": don't check whether shape segments intersect with traffic signals (default).
    :type args: _type_
    """
    if len(args) > 0:
        parser = argparse.ArgumentParser(description="Do something.")
        parser.add_argument("-a", "--agency", type=str, required=True)
        parser.add_argument("-m", "--month", type=str, required=True)
        parser.add_argument("-y", "--year", type=str, required=True)
        parser.add_argument("-sd", "--start_date", type=str, required=False)
        parser.add_argument("-ed", "--end_date", type=str, required=False)
        parser.add_argument("-dt", "--date_type", type=str, default='Workday', required=False)
        parser.add_argument("-do", "--data_option", type=str, default='GTFS', required=False)
        parser.add_argument("-sg", "--shape_gen", action='store_true', required=False)
        parser.add_argument("-no-sg", "--no_shape_gen", dest='shape_gen', action='store_false', required=False)
        parser.set_defaults(shape_gen=True)
        parser.add_argument("-ma", "--metric_agg", action='store_true', required=False)
        parser.add_argument("-no-ma", "--no_metric_agg", dest='metric_agg', action='store_false', required=False)
        parser.set_defaults(metric_agg=True)
        parser.add_argument("-sig", "--check_signal", action='store_true', required=False)
        parser.add_argument("-no-sig", "--no_check_signal", dest='check_signal', action='store_false', required=False)
        parser.set_defaults(check_signal=False)
        args = parser.parse_args(args)

        agency = args.agency
        month = args.month
        year = args.year
        start_date = args.start_date
        end_date = args.end_date
        date_type = args.date_type
        data_option = args.data_option

        shape_gen = args.shape_gen
        metric_calc_agg = args.metric_agg
        check_signal = args.check_signal

        if not string_is_month(month) and (not string_is_date(start_date) or not string_is_date(end_date)):
            parser.error(f'-sd (--start_date) and -ed (--end_date) must be valid string dates (YYYY-MM-DD) '\
                            +f'when -m (--month) is not a valid numeric string between 1 and 12 (received {month}).')

    else:
        agency = AGENCY
        month = MONTH
        year = YEAR
        start_date = START_DATE
        end_date = END_DATE
        date_type = DATE_TYPE
        data_option = DATA_OPTION

        shape_gen = SHAPE_GENERATION
        metric_calc_agg = METRIC_CAL_AGG
        check_signal = False

        if not string_is_month(month) and (not string_is_date(start_date) or not string_is_date(end_date)):
            logger.fatal(f'START_DATE and END_DATE must be valid string dates (YYYY-MM-DD) '\
                            +f'when MONTH is not a valid numeric string between 1 and 12 (received {month}).')
            quit()

    logger.info(f'Starting ROVE backend processes for {agency}, {month}-{year}, {date_type}, {data_option} mode. ' + \
                f'Shape Generation: {shape_gen}. Metric Calculation and Aggregation: {metric_calc_agg}.')
    
    

    suffix:str = f'_{agency}_{month}_{year}'

    input_paths = {
            'gtfs': f'data/{agency}/gtfs/GTFS{suffix}.zip',
            'avl': f'data/{agency}/avl/AVL{suffix}.csv',
            'backend_config': f'data/{agency}/config.json',
            'frontend_config': f'frontend/static/inputs/{agency}/config.json',
            'shapes': f'frontend/static/inputs/{agency}/shapes/bus-shapes{suffix}.json',
            'signals': f'frontend/static/inputs/{agency}/backgroundlayers/{agency.lower()}_traffic_signals.geojson',
            'timepoint': f'data/{agency}/agency-specific/timepoints{suffix}.csv', 
            'fsn':  f'data/{agency}/agency-specific/dim_fsn_routes.csv',
            'efbl': f'data/{agency}/agency-specific/equity_focus_bus_lines.csv'
        }
    
    output_paths = {
            'shapes': f'frontend/static/inputs/{agency}/shapes/bus-shapes{suffix}.json',
            'timepoints': f'frontend/static/inputs/{agency}/timepoints/timepoints{suffix}.json',
            'stop_name_lookup': f'frontend/static/inputs/{agency}/lookup/lookup{suffix}.json',
            'metric_calculation_aggre': f'data/{agency}/metrics/METRICS{suffix}.p',
            'metric_calculation_aggre_10min': f'data/{agency}/metrics/METRICS_10MIN{suffix}.p'
        }

    # -----store parameters-----
    params = ROVE_params(agency, month, year, date_type, data_option, input_paths, output_paths, start_date, end_date)

    # ------GTFS data generation------
    if agency == 'MBTA':
        bus_gtfs = MBTA_GTFS(params, mode='bus', shape_gen=shape_gen)
    elif agency == 'WMATA':
        bus_gtfs = WMATA_GTFS(params, mode='bus', shape_gen=shape_gen)
    else:
        bus_gtfs = GTFS(params, mode='bus', shape_gen=shape_gen)
    gtfs_records = bus_gtfs.records


    # ------shape generation------ 
    if shape_gen or read_shapes(params.output_paths['shapes']).empty:
        shapes = BaseShape(bus_gtfs.patterns_dict, params=params, check_signal=check_signal, use_valhalla=False).shapes
    else:
        shapes = read_shapes(params.output_paths['shapes'])

    # ------metric calculation and aggregation------
    if metric_calc_agg:

        # ------AVL data generation------
        if 'AVL' in data_option:
            if agency == 'MBTA':
                avl = MBTA_AVL(params, bus_gtfs)
            elif agency == 'WMATA':
                avl = WMATA_AVL(params, bus_gtfs)
            else:
                avl = AVL(params, bus_gtfs) 
            avl_records = avl.records
        else:
            avl_records = None

        if agency == 'WMATA':
            metrics = WMATA_Metric_Calculation(shapes, gtfs_records, avl_records, params)
            agg = WMATA_Metric_Aggregation(metrics, params)
        else:
            metrics = Metric_Calculation(shapes, gtfs_records, avl_records, params)
            agg = Metric_Aggregation(metrics, params)

        write_to_frontend_config(agg.metrics_names, params.frontend_config, input_paths['frontend_config'])
    logger.info(f'ROVE backend process completed')

if __name__ == "__main__":
    
    __main__(sys.argv[1:])<|MERGE_RESOLUTION|>--- conflicted
+++ resolved
@@ -11,18 +11,11 @@
 # from parameters.generic_csv_data import CSV_DATA
 
 # -----------------------------------PARAMETERS--------------------------------------
-AGENCY = "WMATA" # CTA, MBTA, WMATA
-<<<<<<< HEAD
-MONTH = "Q1" # MM in string format
+AGENCY = "MBTA" # CTA, MBTA, WMATA
+MONTH = "04" # MM in string format
 YEAR = "2023" # YYYY in string format
-START_DATE = '2023-01-01' # YYYY-MM-DD
-END_DATE = '2023-03-31' # YYYY-MM-DD
-=======
-MONTH = "06" # MM in string format
-YEAR = "2022" # YYYY in string format
-START_DATE = '2022-06-01' # YYYY-MM-DD
-END_DATE = '2022-06-05' # YYYY-MM-DD
->>>>>>> bf46d75e
+START_DATE = '' # YYYY-MM-DD
+END_DATE = '' # YYYY-MM-DD
 DATE_TYPE = "Workday" # Workday, Saturday, Sunday
 DATA_OPTION = 'GTFS-AVL' # GTFS, GTFS-AVL
 
